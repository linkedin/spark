--- conflicted
+++ resolved
@@ -334,7 +334,6 @@
     rpcEnv.shutdown()
   }
 
-<<<<<<< HEAD
   test("SPARK-32921: master register and unregister merge result") {
     conf.set(PUSH_BASED_SHUFFLE_ENABLED, true)
     conf.set(IS_TESTING, true)
@@ -546,7 +545,8 @@
 
     tracker.stop()
     rpcEnv.shutdown()
-=======
+  }
+
   test("SPARK-34939: remote fetch using broadcast if broadcasted value is destroyed") {
     val newConf = new SparkConf
     newConf.set(RPC_MESSAGE_MAX_SIZE, 1)
@@ -561,7 +561,7 @@
       rpcEnv.stop(masterTracker.trackerEndpoint)
       rpcEnv.setupEndpoint(MapOutputTracker.ENDPOINT_NAME, masterEndpoint)
 
-      masterTracker.registerShuffle(20, 100)
+      masterTracker.registerShuffle(20, 100, MergeStatus.SHUFFLE_PUSH_DUMMY_NUM_REDUCES)
       (0 until 100).foreach { i =>
         masterTracker.registerMapOutput(20, i, new CompressedMapStatus(
           BlockManagerId("999", "mps", 1000), Array.fill[Long](4000000)(0), 5))
@@ -583,10 +583,9 @@
         shuffleStatus.cachedSerializedBroadcast.destroy(true)
       }
       val err = intercept[SparkException] {
-        MapOutputTracker.deserializeMapStatuses(fetchedBytes, conf)
+        MapOutputTracker.deserializeOutputStatuses(fetchedBytes, conf)
       }
       assert(err.getMessage.contains("Unable to deserialize broadcasted map statuses"))
     }
->>>>>>> 82ad2f9d
   }
 }